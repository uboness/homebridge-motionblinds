import {
    API,
    Characteristic,
    DynamicPlatformPlugin,
    Logger,
    PlatformAccessory,
    PlatformConfig,
    Service
} from 'homebridge';

import { asyncForEach, cleanArrayAsync, cleanMapAsync, isString, isUndefined, spliceFirstMatch } from './common.js';

import { Device, Devices } from './device/index.js';
import { MotionBridge } from './bridge/index.js';
import { ContextLogger, ILogger } from './Logger.js';
import { PLATFORM_NAME, PLUGIN_NAME } from './settings.js';
import DeviceConfig = MotionBridge.DeviceConfig;

/**
 * HomebridgePlatform
 * This class is the main constructor for your plugin, this is where you should
 * parse the user config and discover/register accessories with Homebridge.
 */
export class MotionBlindsPlatform implements DynamicPlatformPlugin {

    public readonly Service: typeof Service;
    public readonly Characteristic: typeof Characteristic;

    private readonly log: Logger;
    public readonly logger: ILogger;
    private readonly config: PlatformConfig;
    private readonly api: API;
    private readonly accessories: PlatformAccessory[] = [];

    private readonly bridges: { [id: string]: MotionBridge } = {};
    private readonly devices: { [bridgeId: string]: Device[] } = {};

    constructor(log: Logger, config: PlatformConfig, api: API) {
        this.log = log;
        this.logger = new ContextLogger(log);
        this.config = preProcessConfig(config);
        this.api = api;

        this.Service = api.hap.Service;
        this.Characteristic = api.hap.Characteristic;

        // When this event is fired it means Homebridge has restored all cached accessories from disk.
        // Dynamic Platform plugins should only register new accessories after this event was fired,
        // in order to ensure they weren't added to homebridge already. This event can also be used
        // to start discovery of new accessories.
        this.api.on('didFinishLaunching', () => this.init());
        this.api.on('shutdown', async () => {
            await cleanMapAsync(this.bridges, async (id, bridge) => {
                await bridge?.close();
            });
            await cleanMapAsync(this.devices, async (hubId, devices) => {
                await cleanArrayAsync(devices, device => device.close());
            });
        });
    }

    configureAccessory(accessory: PlatformAccessory) {
        this.accessories.push(accessory);
    }

    /**
     * Initializes the platform. All devices are fetched form the configured MOTION bridges and are registered
     * as accessories in Homebridge. The Accessories are registered once, previously created accessories
     * not registered again to prevent "duplicate UUID" errors. Also, any known accessories which represent
     * devices that no longer exist in any of the bridges will be removed.
     *
     * Since this is a dynamic platform, `deviceAdded` and `deviceRemoved` events will be listened to on
     * the hub and the relevant accessories will dynamically be created/registered or removed/unregistered
     * accordingly.
     */
    async init() {

        const bridgeConfigs = this.config.bridges as MotionBridge.Config[] || [];
        for (const bridgeConfig of bridgeConfigs) {
            try {
                const bridge = await MotionBridge.create(bridgeConfig, this.logger);
                this.bridges[bridge.id] = bridge;
                this.devices[bridge.id] = [];
            } catch (error) {
                this.log.error(`Failed to load bridge [${bridgeConfig.id}]. Make sure it's properly configured  ${error}`);
                throw error;
            }
        }

        // now that all the bridges are loaded, we'll first clean up the cached accessories that
        // belong to bridges that are no long available
        const indices: number[] = [];
        for (let i = 0; i < this.accessories.length; i++) {
            const accessory = this.accessories[i];
            const bridge = this.bridges[accessory.context.bridgeId];
            if (!bridge) {
                this.log.info(`Unregistering accessory from bridge [${accessory.context.bridgeName}] and device [${accessory.displayName}] (MOTION bridge no longer available)`);
                this.api.unregisterPlatformAccessories(PLUGIN_NAME, PLATFORM_NAME, [ accessory ])
                indices.push(i);
            }
        }
        indices.forEach(i => this.accessories.splice(i, 1));

        for (const bridge of Object.values(this.bridges)) {
<<<<<<< HEAD
            this.initBridge(bridge, 0, this.config.connectionRetries ?? 5);
=======
            this.initBridge(bridge);
>>>>>>> beeaa0d6
        }

        this.log.info(`initialized`);
    }

<<<<<<< HEAD
    initBridge(bridge: MotionBridge, attempt: number, maxRetries: number) {
        if (attempt === maxRetries) {
            this.log.error(`Failed to connect to bridge [${bridge.name}][${bridge.ip}] ${maxRetries} times... aborting`);
            return
        }
        this.startBridge(bridge).catch(error => {
            this.log.error(`Failed to connect to bridge [${bridge.ip}]. ${error}`);
            const seconds = Math.pow(2, attempt) * 5;
            this.log.info(`[${bridge.name}][${bridge.ip}] Retrying to connect in ${seconds} seconds`);
            setTimeout(() => this.initBridge(bridge, attempt + 1, maxRetries), seconds * 1000);
=======
    initBridge(bridge: MotionBridge) {
        this.startBridge(bridge).catch(error => {
            this.log.error(`Failed to connect to bridge [${bridge.ip}]. ${error}`);
            this.log.info(`[${bridge.name}][${bridge.ip}] Retrying to connect in 5 seconds`);
            setTimeout(() => this.initBridge(bridge), 5000);
>>>>>>> beeaa0d6
        });
    }


    async startBridge(bridge: MotionBridge) {
        this.log.info(`Connecting to bridge [${bridge.ip}]...`);

        try {
            await bridge.start();
        } catch (error) {

            // we need to mark all the cached accessories belonging to this bridge as inactive
            for (let i = 0; i < this.accessories.length; i++) {
                const accessory = this.accessories[i];
                if (accessory.context.bridgeId === bridge.id) {
                    const service = accessory.getService(accessory.context.primaryService) ?? accessory.getService(this.Service.WindowCovering);
                    if (service) {
<<<<<<< HEAD
=======
                        service.setCharacteristic(this.Characteristic.StatusActive, false);
>>>>>>> beeaa0d6
                        service.setCharacteristic(this.Characteristic.StatusFault, this.Characteristic.StatusFault.GENERAL_FAULT);
                    }
                }
            }

            throw error;
        }

        this.log.info(`Bridge [${bridge.name}(${bridge.ip})] connected`);
        this.bridges[bridge.id] = bridge;
        this.devices[bridge.id] = [];


        // we'll first get rid of all accessories that are no longer available on the bridge
        const indices: number[] = [];
        for (let i = 0; i < this.accessories.length; i++) {
            const accessory = this.accessories[i];
            if (accessory.context.bridgeId === bridge.id) {
                const device = await bridge.getDevice(accessory.context.deviceId);
                if (!device) {
                    this.log.info(`Unregistering accessory from bridge [${accessory.context.bridgeName}] and device [${accessory.displayName}] (Device no longer available)`);
                    this.api.unregisterPlatformAccessories(PLUGIN_NAME, PLATFORM_NAME, [ accessory ])
                    indices.push(i);
                }
            }
        }
        indices.forEach(i => this.accessories.splice(i, 1));

        // now register all the bridge accessories

        const devices = await bridge.listDevices();
        for (const device of devices) {
            await this.registerDevice(bridge, device);
        }

<<<<<<< HEAD
        bridge.on('availability', async (available) => {
            this.devices[bridge.id].forEach(device => device.setAvailable(available));
=======
        bridge.on('availability', async (available, error) => {
            this.devices[bridge.id].forEach(device => device.available = available);
>>>>>>> beeaa0d6
            if (available) {
                return this.refreshDevices(bridge);
            }
        });

        bridge.on('deviceUpdate', ((update, source) => {
            const device = this.devices[bridge.id].find(device => device.id === update.deviceId);
            if (device) {
                this.log.debug(`hub [${bridge.name}] device [${device.device.name}] state changed [${JSON.stringify(update)}]`);
                device.update(update.state, source);
            }
        }));

    }

    /**
     * this will be called whenever the bridge becomes available again (after it was unavailable)
     * This will fetch all the devices from the bridge hub and update the appropriate HB devices.
     * Takes care of:
     *   - if some devices were removed from the bridge, they should then be unregistered with HB
     *   - if some devices were introduced in the bridge, they should then be registered with HB
     *   - for all the already existing devices, their attributes should be updated.
     */
    private async refreshDevices(bridge: MotionBridge) {
        const freshDevices = await bridge.listDevices();
        const knownDevices = this.devices[bridge.id];
        await asyncForEach(knownDevices, async knownDevice => {
            const freshDevice = freshDevices.find(freshDevice => freshDevice.id === knownDevice.id);
            if (freshDevice) {
                // the known device still exists in the hub... we'll just update its attributes
                await knownDevice.update(freshDevice.state, MotionBridge.UpdateType.Force);
            } else {
                // the know device no longer exists in the hub, we'll need to remove/unregister it
                await this.unregisterDevice(bridge, knownDevice);
            }
        });
        await asyncForEach(freshDevices, async device => {
            if (!knownDevices.find(knownDevice => knownDevice.id === device.id)) {
                await this.registerDevice(bridge, device);
            }
        });
    }

    async registerDevice(bridge: MotionBridge, device: MotionBridge.Device) {
        if (isUndefined(Devices[device.type])) {
            return
        }

        // generate a unique id for the accessory this should be generated from
        // something globally unique, but constant, for example, the device serial
        // number or MAC address
        const uuid = this.api.hap.uuid.generate(`${bridge.id}:${device.id}`);

        // see if an accessory with the same uuid has already been registered and restored from
        // the cached devices we stored in the `configureAccessory` method above
        let accessory = this.accessories.find(accessory => accessory.UUID === uuid);

        const deviceName = device.name || `${device.type} - ${device.mac}`;
        if (!accessory) {
            accessory = new this.api.platformAccessory(deviceName, uuid);
            accessory.context.bridgeId = bridge.id;
            accessory.context.bridgeName = bridge.name
            accessory.context.deviceId = device.id;
            accessory.context.deviceName = deviceName;
            this.logger.info(`[${bridge.name}] registering [${device.type}] device [${accessory.displayName}]`);
            this.api.registerPlatformAccessories(PLUGIN_NAME, PLATFORM_NAME, [ accessory ]);
            this.accessories.push(accessory);
        } else {
            accessory.context.deviceName = deviceName;
            accessory.displayName = deviceName;
            this.logger.info(`[${bridge.name}] found [${device.type}] device [${accessory.displayName}]`);
        }

        accessory.on('identify', async () => {
            this.logger.debug(`Requested to identify [${bridge.name}][${device.id}], but MOTION bridge does not support device identification`);
            //todo simulate identifying by moving the blinds up & down???
        });


        accessory.getService(this.Service.AccessoryInformation)!
            .setCharacteristic(this.Characteristic.Name, accessory.displayName)
            .setCharacteristic(this.Characteristic.ConfiguredName, accessory.displayName)
            .setCharacteristic(this.Characteristic.Manufacturer, device.manufacturer)
            .setCharacteristic(this.Characteristic.Model, device.model)
            .setCharacteristic(this.Characteristic.SerialNumber, device.mac);

        const config: DeviceConfig = {
            name: deviceName,
            invertOpenClose: false,
            stopButton: false,
            openCloseTime: MotionBridge.DEFAULT_OPEN_CLOSE_TIME,
            ...(bridge.config.deviceDefaults ?? {}),
            ...(bridge.config.devices?.[device.mac] ?? {})
        };

        const d = await Devices[device.type]!.create(this, bridge, accessory, device, config);
        accessory.context.primaryService = d.primaryServiceType;
        this.devices[bridge.id].push(d);
    }

    private async unregisterDevice(bridge: MotionBridge, deviceOrId: string | Device) {
        const deviceId = isString(deviceOrId)? deviceOrId : deviceOrId.id;
        const deviceIndex = this.devices[bridge.id].findIndex(device => device.id === deviceId);
        if (deviceIndex < 0) {
            this.log.debug(`device [${deviceOrId}] was removed from MOTION bridge [${bridge.name}] but was not registered with Homebridge`);
            return;
        }
        const [ registeredDevice ] = this.devices[bridge.id].splice(deviceIndex, 1);
        this.log.info(`[${bridge.name}] unregistering accessory [${registeredDevice.accessory.displayName}] (no longer available)`);
        this.api.unregisterPlatformAccessories(PLUGIN_NAME, PLATFORM_NAME, [ registeredDevice.accessory ]);
        spliceFirstMatch(this.accessories, accessory => accessory.UUID === registeredDevice.accessory.UUID);
        await registeredDevice.close()
    }
}

const preProcessConfig = (config: PlatformConfig): PlatformConfig => {
    const { bridges, ...newConfig  } = config;
    newConfig.bridges = bridges.map(bridge => {
        const { devices, ...newBridge} = bridge;
        newBridge.devices = devices.reduce((devices, device) => {
            const { mac, ...deviceConfig } = device;
            devices[mac] = deviceConfig;
            return devices;
        }, {});
        return newBridge;
    });
    return newConfig;
}<|MERGE_RESOLUTION|>--- conflicted
+++ resolved
@@ -7,11 +7,9 @@
     PlatformConfig,
     Service
 } from 'homebridge';
-
+import { MotionBridge } from './bridge/index.js';
 import { asyncForEach, cleanArrayAsync, cleanMapAsync, isString, isUndefined, spliceFirstMatch } from './common.js';
-
 import { Device, Devices } from './device/index.js';
-import { MotionBridge } from './bridge/index.js';
 import { ContextLogger, ILogger } from './Logger.js';
 import { PLATFORM_NAME, PLUGIN_NAME } from './settings.js';
 import DeviceConfig = MotionBridge.DeviceConfig;
@@ -95,41 +93,29 @@
             const bridge = this.bridges[accessory.context.bridgeId];
             if (!bridge) {
                 this.log.info(`Unregistering accessory from bridge [${accessory.context.bridgeName}] and device [${accessory.displayName}] (MOTION bridge no longer available)`);
-                this.api.unregisterPlatformAccessories(PLUGIN_NAME, PLATFORM_NAME, [ accessory ])
+                this.api.unregisterPlatformAccessories(PLUGIN_NAME, PLATFORM_NAME, [ accessory ]);
                 indices.push(i);
             }
         }
         indices.forEach(i => this.accessories.splice(i, 1));
 
         for (const bridge of Object.values(this.bridges)) {
-<<<<<<< HEAD
             this.initBridge(bridge, 0, this.config.connectionRetries ?? 5);
-=======
-            this.initBridge(bridge);
->>>>>>> beeaa0d6
         }
 
         this.log.info(`initialized`);
     }
 
-<<<<<<< HEAD
     initBridge(bridge: MotionBridge, attempt: number, maxRetries: number) {
         if (attempt === maxRetries) {
             this.log.error(`Failed to connect to bridge [${bridge.name}][${bridge.ip}] ${maxRetries} times... aborting`);
-            return
+            return;
         }
         this.startBridge(bridge).catch(error => {
             this.log.error(`Failed to connect to bridge [${bridge.ip}]. ${error}`);
             const seconds = Math.pow(2, attempt) * 5;
             this.log.info(`[${bridge.name}][${bridge.ip}] Retrying to connect in ${seconds} seconds`);
             setTimeout(() => this.initBridge(bridge, attempt + 1, maxRetries), seconds * 1000);
-=======
-    initBridge(bridge: MotionBridge) {
-        this.startBridge(bridge).catch(error => {
-            this.log.error(`Failed to connect to bridge [${bridge.ip}]. ${error}`);
-            this.log.info(`[${bridge.name}][${bridge.ip}] Retrying to connect in 5 seconds`);
-            setTimeout(() => this.initBridge(bridge), 5000);
->>>>>>> beeaa0d6
         });
     }
 
@@ -147,10 +133,6 @@
                 if (accessory.context.bridgeId === bridge.id) {
                     const service = accessory.getService(accessory.context.primaryService) ?? accessory.getService(this.Service.WindowCovering);
                     if (service) {
-<<<<<<< HEAD
-=======
-                        service.setCharacteristic(this.Characteristic.StatusActive, false);
->>>>>>> beeaa0d6
                         service.setCharacteristic(this.Characteristic.StatusFault, this.Characteristic.StatusFault.GENERAL_FAULT);
                     }
                 }
@@ -172,7 +154,7 @@
                 const device = await bridge.getDevice(accessory.context.deviceId);
                 if (!device) {
                     this.log.info(`Unregistering accessory from bridge [${accessory.context.bridgeName}] and device [${accessory.displayName}] (Device no longer available)`);
-                    this.api.unregisterPlatformAccessories(PLUGIN_NAME, PLATFORM_NAME, [ accessory ])
+                    this.api.unregisterPlatformAccessories(PLUGIN_NAME, PLATFORM_NAME, [ accessory ]);
                     indices.push(i);
                 }
             }
@@ -186,13 +168,8 @@
             await this.registerDevice(bridge, device);
         }
 
-<<<<<<< HEAD
         bridge.on('availability', async (available) => {
             this.devices[bridge.id].forEach(device => device.setAvailable(available));
-=======
-        bridge.on('availability', async (available, error) => {
-            this.devices[bridge.id].forEach(device => device.available = available);
->>>>>>> beeaa0d6
             if (available) {
                 return this.refreshDevices(bridge);
             }
@@ -238,7 +215,7 @@
 
     async registerDevice(bridge: MotionBridge, device: MotionBridge.Device) {
         if (isUndefined(Devices[device.type])) {
-            return
+            return;
         }
 
         // generate a unique id for the accessory this should be generated from
@@ -254,7 +231,7 @@
         if (!accessory) {
             accessory = new this.api.platformAccessory(deviceName, uuid);
             accessory.context.bridgeId = bridge.id;
-            accessory.context.bridgeName = bridge.name
+            accessory.context.bridgeName = bridge.name;
             accessory.context.deviceId = device.id;
             accessory.context.deviceName = deviceName;
             this.logger.info(`[${bridge.name}] registering [${device.type}] device [${accessory.displayName}]`);
@@ -294,7 +271,7 @@
     }
 
     private async unregisterDevice(bridge: MotionBridge, deviceOrId: string | Device) {
-        const deviceId = isString(deviceOrId)? deviceOrId : deviceOrId.id;
+        const deviceId = isString(deviceOrId) ? deviceOrId : deviceOrId.id;
         const deviceIndex = this.devices[bridge.id].findIndex(device => device.id === deviceId);
         if (deviceIndex < 0) {
             this.log.debug(`device [${deviceOrId}] was removed from MOTION bridge [${bridge.name}] but was not registered with Homebridge`);
@@ -304,14 +281,14 @@
         this.log.info(`[${bridge.name}] unregistering accessory [${registeredDevice.accessory.displayName}] (no longer available)`);
         this.api.unregisterPlatformAccessories(PLUGIN_NAME, PLATFORM_NAME, [ registeredDevice.accessory ]);
         spliceFirstMatch(this.accessories, accessory => accessory.UUID === registeredDevice.accessory.UUID);
-        await registeredDevice.close()
+        await registeredDevice.close();
     }
 }
 
 const preProcessConfig = (config: PlatformConfig): PlatformConfig => {
-    const { bridges, ...newConfig  } = config;
+    const { bridges, ...newConfig } = config;
     newConfig.bridges = bridges.map(bridge => {
-        const { devices, ...newBridge} = bridge;
+        const { devices, ...newBridge } = bridge;
         newBridge.devices = devices.reduce((devices, device) => {
             const { mac, ...deviceConfig } = device;
             devices[mac] = deviceConfig;
@@ -320,4 +297,4 @@
         return newBridge;
     });
     return newConfig;
-}+};